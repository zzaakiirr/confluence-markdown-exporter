--- conflicted
+++ resolved
@@ -1,12 +1,7 @@
 from markdownify import markdownify as md, ATX, ATX_CLOSED
-import re
 
 
-<<<<<<< HEAD
 nested_uls = """
-=======
-nested_uls = re.sub(r'\s+', '', """
->>>>>>> 987a2a9c
     <ul>
         <li>1
             <ul>
@@ -148,8 +143,10 @@
     assert md('<ol><li>a</li><li>b</li></ol>') == '\n1. a\n2. b\n\n'
     assert md('<ol start="3"><li>a</li><li>b</li></ol>') == '\n3. a\n4. b\n\n'
 
+
 def test_nested_ols():
     assert md(nested_ols) == '1. 1 \n\t1. a \n\t\t1. I\n\t\t2. II\n\t\t3. III\n\t2. b\n\t3. c\n2. 2\n3. 3\n'
+
 
 def test_p():
     assert md('<p>hello</p>') == 'hello\n\n'
@@ -164,31 +161,19 @@
 
 
 def test_inline_ul():
-<<<<<<< HEAD
     assert md('<p>foo</p><ul><li>a</li><li>b</li></ul><p>bar</p>') == 'foo\n\n* a\n* b\n\nbar\n\n'
-=======
-    assert md('<p>foo</p><ul><li>a</li><li>b</li></ul><p>bar</p>') == 'foo\n\n\n* a\n* b\n\nbar\n\n'
 
->>>>>>> 987a2a9c
 
 def test_nested_uls():
     """
     Nested ULs should alternate bullet characters.
 
     """
-<<<<<<< HEAD
-    assert md(nested_uls) == '* 1 \n\t+ a \n\t\t- I\n\t\t- II\n\t\t- III\n\t+ b\n\t+ c\n* 2\n* 3\n'
+    assert md(nested_uls) == '* 1 \n\t+ a \n\t\t- I\n\t\t- II\n\t\t- III\n\t+ b\n\t+ c\n* 2\n* 3\n\n'
 
 
 def test_bullets():
-    assert md(nested_uls, bullets='-') == '- 1 \n\t- a \n\t\t- I\n\t\t- II\n\t\t- III\n\t- b\n\t- c\n- 2\n- 3\n'
-=======
-    assert md(nested_uls) == '\n* 1\n\t+ a\n\t\t- I\n\t\t- II\n\t\t- III\n\t+ b\n\t+ c\n* 2\n* 3\n\n'
-
-
-def test_bullets():
-    assert md(nested_uls, bullets='-') == '\n- 1\n\t- a\n\t\t- I\n\t\t- II\n\t\t- III\n\t- b\n\t- c\n- 2\n- 3\n\n'
->>>>>>> 987a2a9c
+    assert md(nested_uls, bullets='-') == '- 1 \n\t- a \n\t\t- I\n\t\t- II\n\t\t- III\n\t- b\n\t- c\n- 2\n- 3\n\n'
 
 
 def test_img():
